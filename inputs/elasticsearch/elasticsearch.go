--- conflicted
+++ resolved
@@ -242,11 +242,7 @@
 
 				// Gather node ID
 				if info.nodeID, err = ins.gatherNodeID(s + "/_nodes/_local/name"); err != nil {
-<<<<<<< HEAD
-					slist.PushFront(types.NewSample("up", 0, ins.Labels))
-=======
-					slist.PushFront(inputs.NewSample("up", 0, map[string]string{"address": s}, ins.Labels))
->>>>>>> fc8666e9
+					slist.PushFront(types.NewSample("up", 0, map[string]string{"address": s}, ins.Labels))
 					log.Println("E! failed to gather node id:", err)
 					return
 				}
@@ -254,20 +250,12 @@
 				// get cat/master information here so NodeStats can determine
 				// whether this node is the Master
 				if info.masterID, err = ins.getCatMaster(s + "/_cat/master"); err != nil {
-<<<<<<< HEAD
-					slist.PushFront(types.NewSample("up", 0, ins.Labels))
-=======
-					slist.PushFront(inputs.NewSample("up", 0, map[string]string{"address": s}, ins.Labels))
->>>>>>> fc8666e9
+					slist.PushFront(types.NewSample("up", 0, map[string]string{"address": s}, ins.Labels))
 					log.Println("E! failed to get cat master:", err)
 					return
 				}
 
-<<<<<<< HEAD
-				slist.PushFront(types.NewSample("up", 1, ins.Labels))
-=======
-				slist.PushFront(inputs.NewSample("up", 1, map[string]string{"address": s}, ins.Labels))
->>>>>>> fc8666e9
+				slist.PushFront(types.NewSample("up", 1, map[string]string{"address": s}, ins.Labels))
 				ins.serverInfoMutex.Lock()
 				ins.serverInfo[s] = info
 				ins.serverInfoMutex.Unlock()
@@ -342,11 +330,7 @@
 
 	// Total Shards Stats
 	for k, v := range indicesStats.Shards {
-<<<<<<< HEAD
-		slist.PushFront(types.NewSample("indices_stats_shards_total_"+k, v, ins.Labels))
-=======
-		slist.PushFront(inputs.NewSample("indices_stats_shards_total_"+k, v, addrTag, ins.Labels))
->>>>>>> fc8666e9
+		slist.PushFront(types.NewSample("indices_stats_shards_total_"+k, v, addrTag, ins.Labels))
 	}
 
 	// All Stats
@@ -358,11 +342,7 @@
 			return err
 		}
 		for key, val := range jsonParser.Fields {
-<<<<<<< HEAD
-			slist.PushFront(types.NewSample("indices_stats_"+m+"_"+key, val, map[string]string{"index_name": "_all"}, ins.Labels))
-=======
-			slist.PushFront(inputs.NewSample("indices_stats_"+m+"_"+key, val, map[string]string{"index_name": "_all"}, addrTag, ins.Labels))
->>>>>>> fc8666e9
+			slist.PushFront(types.NewSample("indices_stats_"+m+"_"+key, val, map[string]string{"index_name": "_all"}, addrTag, ins.Labels))
 		}
 	}
 
@@ -415,11 +395,7 @@
 			return err
 		}
 		for key, val := range f.Fields {
-<<<<<<< HEAD
-			slist.PushFront(types.NewSample("indices_stats_"+m+"_"+key, val, indexTag, ins.Labels))
-=======
-			slist.PushFront(inputs.NewSample("indices_stats_"+m+"_"+key, val, indexTag, addrTag, ins.Labels))
->>>>>>> fc8666e9
+			slist.PushFront(types.NewSample("indices_stats_"+m+"_"+key, val, indexTag, addrTag, ins.Labels))
 		}
 	}
 
@@ -462,11 +438,7 @@
 				}
 
 				for key, val := range flattened.Fields {
-<<<<<<< HEAD
-					slist.PushFront(types.NewSample("indices_stats_shards_"+key, val, shardTags, ins.Labels))
-=======
-					slist.PushFront(inputs.NewSample("indices_stats_shards_"+key, val, shardTags, addrTag, ins.Labels))
->>>>>>> fc8666e9
+					slist.PushFront(types.NewSample("indices_stats_shards_"+key, val, shardTags, addrTag, ins.Labels))
 				}
 			}
 		}
@@ -564,11 +536,7 @@
 		"cluster_health_unassigned_shards":                healthStats.UnassignedShards,
 	}
 
-<<<<<<< HEAD
-	types.PushSamples(slist, clusterFields, map[string]string{"name": healthStats.ClusterName}, ins.Labels)
-=======
-	inputs.PushSamples(slist, clusterFields, map[string]string{"cluster_name": healthStats.ClusterName}, addrTag, ins.Labels)
->>>>>>> fc8666e9
+	types.PushSamples(slist, clusterFields, map[string]string{"cluster_name": healthStats.ClusterName}, addrTag, ins.Labels)
 
 	for name, health := range healthStats.Indices {
 		indexFields := map[string]interface{}{
@@ -581,11 +549,7 @@
 			"cluster_health_indices_status_code":           mapHealthStatusToCode(health.Status),
 			"cluster_health_indices_unassigned_shards":     health.UnassignedShards,
 		}
-<<<<<<< HEAD
-		types.PushSamples(slist, indexFields, map[string]string{"index": name, "name": healthStats.ClusterName}, ins.Labels)
-=======
-		inputs.PushSamples(slist, indexFields, map[string]string{"index": name, "name": healthStats.ClusterName}, addrTag, ins.Labels)
->>>>>>> fc8666e9
+		types.PushSamples(slist, indexFields, map[string]string{"index": name, "name": healthStats.ClusterName}, addrTag, ins.Labels)
 	}
 
 	return nil
@@ -614,11 +578,7 @@
 		}
 
 		for k, v := range n.Attributes {
-<<<<<<< HEAD
-			slist.PushFront(types.NewSample("node_attribute_"+k, v, tags, ins.Labels))
-=======
-			slist.PushFront(inputs.NewSample("node_attribute_"+k, v, tags, addrTag, ins.Labels))
->>>>>>> fc8666e9
+			slist.PushFront(types.NewSample("node_attribute_"+k, v, tags, addrTag, ins.Labels))
 		}
 
 		stats := map[string]interface{}{
@@ -647,11 +607,7 @@
 			}
 
 			for key, val := range f.Fields {
-<<<<<<< HEAD
-				slist.PushFront(types.NewSample(p+"_"+key, val, tags, ins.Labels))
-=======
-				slist.PushFront(inputs.NewSample(p+"_"+key, val, tags, addrTag, ins.Labels))
->>>>>>> fc8666e9
+				slist.PushFront(types.NewSample(p+"_"+key, val, tags, addrTag, ins.Labels))
 			}
 		}
 	}
